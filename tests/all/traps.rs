use anyhow::Result;
use std::panic::{self, AssertUnwindSafe};
use std::process::Command;
use wasmtime::*;

#[test]
fn test_trap_return() -> Result<()> {
    let mut store = Store::<()>::default();
    let wat = r#"
        (module
        (func $hello (import "" "hello"))
        (func (export "run") (call $hello))
        )
    "#;

    let module = Module::new(store.engine(), wat)?;
    let hello_type = FuncType::new(None, None);
    let hello_func = Func::new(&mut store, hello_type, |_, _, _| Err(Trap::new("test 123")));

    let instance = Instance::new(&mut store, &module, &[hello_func.into()])?;
    let run_func = instance.get_typed_func::<(), (), _>(&mut store, "run")?;

    let e = run_func
        .call(&mut store, ())
        .err()
        .expect("error calling function");
    assert!(e.to_string().contains("test 123"));

    Ok(())
}

#[test]
#[cfg_attr(all(target_os = "macos", target_arch = "aarch64"), ignore)] // TODO #2808 system libunwind is broken on aarch64
fn test_trap_trace() -> Result<()> {
    let mut store = Store::<()>::default();
    let wat = r#"
        (module $hello_mod
            (func (export "run") (call $hello))
            (func $hello (unreachable))
        )
    "#;

    let module = Module::new(store.engine(), wat)?;
    let instance = Instance::new(&mut store, &module, &[])?;
    let run_func = instance.get_typed_func::<(), (), _>(&mut store, "run")?;

    let e = run_func
        .call(&mut store, ())
        .err()
        .expect("error calling function");

    let trace = e.trace();
    assert_eq!(trace.len(), 2);
    assert_eq!(trace[0].module_name().unwrap(), "hello_mod");
    assert_eq!(trace[0].func_index(), 1);
    assert_eq!(trace[0].func_name(), Some("hello"));
    assert_eq!(trace[0].func_offset(), 1);
    assert_eq!(trace[0].module_offset(), 0x26);
    assert_eq!(trace[1].module_name().unwrap(), "hello_mod");
    assert_eq!(trace[1].func_index(), 0);
    assert_eq!(trace[1].func_name(), None);
    assert_eq!(trace[1].func_offset(), 1);
    assert_eq!(trace[1].module_offset(), 0x21);
    assert!(
        e.to_string().contains("unreachable"),
        "wrong message: {}",
        e.to_string()
    );

    Ok(())
}

#[test]
#[cfg_attr(all(target_os = "macos", target_arch = "aarch64"), ignore)] // TODO #2808 system libunwind is broken on aarch64
fn test_trap_trace_cb() -> Result<()> {
    let mut store = Store::<()>::default();
    let wat = r#"
        (module $hello_mod
            (import "" "throw" (func $throw))
            (func (export "run") (call $hello))
            (func $hello (call $throw))
        )
    "#;

    let fn_type = FuncType::new(None, None);
    let fn_func = Func::new(&mut store, fn_type, |_, _, _| Err(Trap::new("cb throw")));

    let module = Module::new(store.engine(), wat)?;
    let instance = Instance::new(&mut store, &module, &[fn_func.into()])?;
    let run_func = instance.get_typed_func::<(), (), _>(&mut store, "run")?;

    let e = run_func
        .call(&mut store, ())
        .err()
        .expect("error calling function");

    let trace = e.trace();
    assert_eq!(trace.len(), 2);
    assert_eq!(trace[0].module_name().unwrap(), "hello_mod");
    assert_eq!(trace[0].func_index(), 2);
    assert_eq!(trace[1].module_name().unwrap(), "hello_mod");
    assert_eq!(trace[1].func_index(), 1);
    assert!(e.to_string().contains("cb throw"));

    Ok(())
}

#[test]
#[cfg_attr(all(target_os = "macos", target_arch = "aarch64"), ignore)] // TODO #2808 system libunwind is broken on aarch64
fn test_trap_stack_overflow() -> Result<()> {
    let mut store = Store::<()>::default();
    let wat = r#"
        (module $rec_mod
            (func $run (export "run") (call $run))
        )
    "#;

    let module = Module::new(store.engine(), wat)?;
    let instance = Instance::new(&mut store, &module, &[])?;
    let run_func = instance.get_typed_func::<(), (), _>(&mut store, "run")?;

    let e = run_func
        .call(&mut store, ())
        .err()
        .expect("error calling function");

    let trace = e.trace();
    assert!(trace.len() >= 32);
    for i in 0..trace.len() {
        assert_eq!(trace[i].module_name().unwrap(), "rec_mod");
        assert_eq!(trace[i].func_index(), 0);
        assert_eq!(trace[i].func_name(), Some("run"));
    }
    assert!(e.to_string().contains("call stack exhausted"));

    Ok(())
}

#[test]
#[cfg_attr(all(target_os = "macos", target_arch = "aarch64"), ignore)] // TODO #2808 system libunwind is broken on aarch64
fn trap_display_pretty() -> Result<()> {
    let mut store = Store::<()>::default();
    let wat = r#"
        (module $m
            (func $die unreachable)
            (func call $die)
            (func $foo call 1)
            (func (export "bar") call $foo)
        )
    "#;

    let module = Module::new(store.engine(), wat)?;
    let instance = Instance::new(&mut store, &module, &[])?;
    let run_func = instance.get_typed_func::<(), (), _>(&mut store, "bar")?;

    let e = run_func
        .call(&mut store, ())
        .err()
        .expect("error calling function");
    assert_eq!(
        e.to_string(),
        "\
wasm trap: unreachable
wasm backtrace:
    0:   0x23 - m!die
    1:   0x27 - m!<wasm function 1>
    2:   0x2c - m!foo
    3:   0x31 - m!<wasm function 3>
"
    );
    Ok(())
}

#[test]
#[cfg_attr(all(target_os = "macos", target_arch = "aarch64"), ignore)] // TODO #2808 system libunwind is broken on aarch64
fn trap_display_multi_module() -> Result<()> {
    let mut store = Store::<()>::default();
    let wat = r#"
        (module $a
            (func $die unreachable)
            (func call $die)
            (func $foo call 1)
            (func (export "bar") call $foo)
        )
    "#;

    let module = Module::new(store.engine(), wat)?;
    let instance = Instance::new(&mut store, &module, &[])?;
    let bar = instance.get_export(&mut store, "bar").unwrap();

    let wat = r#"
        (module $b
            (import "" "" (func $bar))
            (func $middle call $bar)
            (func (export "bar2") call $middle)
        )
    "#;
    let module = Module::new(store.engine(), wat)?;
    let instance = Instance::new(&mut store, &module, &[bar])?;
    let bar2 = instance.get_typed_func::<(), (), _>(&mut store, "bar2")?;

    let e = bar2
        .call(&mut store, ())
        .err()
        .expect("error calling function");
    assert_eq!(
        e.to_string(),
        "\
wasm trap: unreachable
wasm backtrace:
    0:   0x23 - a!die
    1:   0x27 - a!<wasm function 1>
    2:   0x2c - a!foo
    3:   0x31 - a!<wasm function 3>
    4:   0x29 - b!middle
    5:   0x2e - b!<wasm function 2>
"
    );
    Ok(())
}

#[test]
fn trap_start_function_import() -> Result<()> {
    let mut store = Store::<()>::default();
    let binary = wat::parse_str(
        r#"
            (module $a
                (import "" "" (func $foo))
                (start $foo)
            )
        "#,
    )?;

    let module = Module::new(store.engine(), &binary)?;
    let sig = FuncType::new(None, None);
    let func = Func::new(&mut store, sig, |_, _, _| Err(Trap::new("user trap")));
    let err = Instance::new(&mut store, &module, &[func.into()])
        .err()
        .unwrap();
    assert!(err
        .downcast_ref::<Trap>()
        .unwrap()
        .to_string()
        .contains("user trap"));
    Ok(())
}

#[test]
fn rust_panic_import() -> Result<()> {
    let mut store = Store::<()>::default();
    let binary = wat::parse_str(
        r#"
            (module $a
                (import "" "" (func $foo))
                (import "" "" (func $bar))
                (func (export "foo") call $foo)
                (func (export "bar") call $bar)
            )
        "#,
    )?;

    let module = Module::new(store.engine(), &binary)?;
    let sig = FuncType::new(None, None);
    let func = Func::new(&mut store, sig, |_, _, _| panic!("this is a panic"));
    let func2 = Func::wrap(&mut store, || panic!("this is another panic"));
    let instance = Instance::new(&mut store, &module, &[func.into(), func2.into()])?;
    let func = instance.get_typed_func::<(), (), _>(&mut store, "foo")?;
    let err =
        panic::catch_unwind(AssertUnwindSafe(|| drop(func.call(&mut store, ())))).unwrap_err();
    assert_eq!(err.downcast_ref::<&'static str>(), Some(&"this is a panic"));

    let func = instance.get_typed_func::<(), (), _>(&mut store, "bar")?;
    let err = panic::catch_unwind(AssertUnwindSafe(|| {
        drop(func.call(&mut store, ()));
    }))
    .unwrap_err();
    assert_eq!(
        err.downcast_ref::<&'static str>(),
        Some(&"this is another panic")
    );
    Ok(())
}

#[test]
fn rust_panic_start_function() -> Result<()> {
    let mut store = Store::<()>::default();
    let binary = wat::parse_str(
        r#"
            (module $a
                (import "" "" (func $foo))
                (start $foo)
            )
        "#,
    )?;

    let module = Module::new(store.engine(), &binary)?;
    let sig = FuncType::new(None, None);
    let func = Func::new(&mut store, sig, |_, _, _| panic!("this is a panic"));
    let err = panic::catch_unwind(AssertUnwindSafe(|| {
        drop(Instance::new(&mut store, &module, &[func.into()]));
    }))
    .unwrap_err();
    assert_eq!(err.downcast_ref::<&'static str>(), Some(&"this is a panic"));

    let func = Func::wrap(&mut store, || panic!("this is another panic"));
    let err = panic::catch_unwind(AssertUnwindSafe(|| {
        drop(Instance::new(&mut store, &module, &[func.into()]));
    }))
    .unwrap_err();
    assert_eq!(
        err.downcast_ref::<&'static str>(),
        Some(&"this is another panic")
    );
    Ok(())
}

#[test]
fn mismatched_arguments() -> Result<()> {
    let mut store = Store::<()>::default();
    let binary = wat::parse_str(
        r#"
            (module $a
                (func (export "foo") (param i32))
            )
        "#,
    )?;

    let module = Module::new(store.engine(), &binary)?;
    let instance = Instance::new(&mut store, &module, &[])?;
    let func = instance.get_func(&mut store, "foo").unwrap();
    assert_eq!(
        func.call(&mut store, &[]).unwrap_err().to_string(),
        "expected 1 arguments, got 0"
    );
    assert_eq!(
        func.call(&mut store, &[Val::F32(0)])
            .unwrap_err()
            .to_string(),
        "argument type mismatch: found f32 but expected i32",
    );
    assert_eq!(
        func.call(&mut store, &[Val::I32(0), Val::I32(1)])
            .unwrap_err()
            .to_string(),
        "expected 1 arguments, got 2"
    );
    Ok(())
}

#[test]
fn call_signature_mismatch() -> Result<()> {
    let mut store = Store::<()>::default();
    let binary = wat::parse_str(
        r#"
            (module $a
                (func $foo
                    i32.const 0
                    call_indirect)
                (func $bar (param i32))
                (start $foo)

                (table 1 anyfunc)
                (elem (i32.const 0) 1)
            )
        "#,
    )?;

    let module = Module::new(store.engine(), &binary)?;
    let err = Instance::new(&mut store, &module, &[])
        .err()
        .unwrap()
        .downcast::<Trap>()
        .unwrap();
    assert!(err
        .to_string()
        .contains("wasm trap: indirect call type mismatch"));
    Ok(())
}

#[test]
#[cfg_attr(all(target_os = "macos", target_arch = "aarch64"), ignore)] // TODO #2808 system libunwind is broken on aarch64
fn start_trap_pretty() -> Result<()> {
    let mut store = Store::<()>::default();
    let wat = r#"
        (module $m
            (func $die unreachable)
            (func call $die)
            (func $foo call 1)
            (func $start call $foo)
            (start $start)
        )
    "#;

    let module = Module::new(store.engine(), wat)?;
    let e = match Instance::new(&mut store, &module, &[]) {
        Ok(_) => panic!("expected failure"),
        Err(e) => e.downcast::<Trap>()?,
    };

    assert_eq!(
        e.to_string(),
        "\
wasm trap: unreachable
wasm backtrace:
    0:   0x1d - m!die
    1:   0x21 - m!<wasm function 1>
    2:   0x26 - m!foo
    3:   0x2b - m!start
"
    );
    Ok(())
}

#[test]
#[cfg_attr(all(target_os = "macos", target_arch = "aarch64"), ignore)] // TODO #2808 system libunwind is broken on aarch64
fn present_after_module_drop() -> Result<()> {
    let mut store = Store::<()>::default();
    let module = Module::new(store.engine(), r#"(func (export "foo") unreachable)"#)?;
    let instance = Instance::new(&mut store, &module, &[])?;
    let func = instance.get_typed_func::<(), (), _>(&mut store, "foo")?;

    println!("asserting before we drop modules");
    assert_trap(func.call(&mut store, ()).unwrap_err());
    drop((instance, module));

    println!("asserting after drop");
    assert_trap(func.call(&mut store, ()).unwrap_err());
    return Ok(());

    fn assert_trap(t: Trap) {
        println!("{}", t);
        assert_eq!(t.trace().len(), 1);
        assert_eq!(t.trace()[0].func_index(), 0);
    }
}

fn assert_trap_code(wat: &str, code: wasmtime::TrapCode) {
    let mut store = Store::<()>::default();
    let module = Module::new(store.engine(), wat).unwrap();

    let err = match Instance::new(&mut store, &module, &[]) {
        Ok(_) => unreachable!(),
        Err(e) => e,
    };
    let trap = err.downcast_ref::<Trap>().unwrap();
    assert_eq!(trap.trap_code(), Some(code));
}

#[test]
fn heap_out_of_bounds_trap() {
    assert_trap_code(
        r#"
            (module
              (memory 0)
              (func $start (drop (i32.load (i32.const 1000000))))
              (start $start)
            )
         "#,
        TrapCode::MemoryOutOfBounds,
    );

    assert_trap_code(
        r#"
            (module
              (memory 0)
              (func $start (drop (i32.load memory.size)))
              (start $start)
            )
         "#,
        TrapCode::MemoryOutOfBounds,
    );
}

fn rustc(src: &str) -> Vec<u8> {
    let td = tempfile::TempDir::new().unwrap();
    let output = td.path().join("foo.wasm");
    let input = td.path().join("input.rs");
    std::fs::write(&input, src).unwrap();
    let result = Command::new("rustc")
        .arg(&input)
        .arg("-o")
        .arg(&output)
        .arg("--target")
        .arg("wasm32-wasi")
        .arg("-g")
        .output()
        .unwrap();
    if result.status.success() {
        return std::fs::read(&output).unwrap();
    }
    panic!(
        "rustc failed: {}\n{}",
        result.status,
        String::from_utf8_lossy(&result.stderr)
    );
}

#[test]
#[cfg_attr(all(target_os = "macos", target_arch = "aarch64"), ignore)] // TODO #2808 system libunwind is broken on aarch64
fn parse_dwarf_info() -> Result<()> {
    let wasm = rustc(
        "
            fn main() {
                panic!();
            }
        ",
    );
    let mut config = Config::new();
    config.wasm_backtrace_details(WasmBacktraceDetails::Enable);
    let engine = Engine::new(&config)?;
    let module = Module::new(&engine, &wasm)?;
    let mut linker = Linker::new(&engine);
    wasmtime_wasi::add_to_linker(&mut linker, |s| s)?;
    let mut store = Store::new(
        &engine,
        wasmtime_wasi::sync::WasiCtxBuilder::new()
            .inherit_stdio()
<<<<<<< HEAD
            .build()?,
    );
    linker.module(&mut store, "", &module)?;
    let run = linker.get_default(&mut store, "")?;
    let trap = run.call(&mut store, &[]).unwrap_err().downcast::<Trap>()?;
=======
            .build(),
    )
    .add_to_linker(&mut linker)?;
    linker.module("", &module)?;
    let run = linker.get_default("")?;
    let trap = run.call(&[]).unwrap_err().downcast::<Trap>()?;
>>>>>>> 0f5bdc64

    let mut found = false;
    for frame in trap.trace() {
        for symbol in frame.symbols() {
            if let Some(file) = symbol.file() {
                if file.ends_with("input.rs") {
                    found = true;
                    assert!(symbol.name().unwrap().contains("main"));
                    assert_eq!(symbol.line(), Some(3));
                }
            }
        }
    }
    assert!(found);
    Ok(())
}

#[test]
#[cfg_attr(all(target_os = "macos", target_arch = "aarch64"), ignore)] // TODO #2808 system libunwind is broken on aarch64
fn no_hint_even_with_dwarf_info() -> Result<()> {
    let mut config = Config::new();
    config.wasm_backtrace_details(WasmBacktraceDetails::Disable);
    let engine = Engine::new(&config)?;
    let mut store = Store::new(&engine, ());
    let module = Module::new(
        &engine,
        r#"
            (module
                (@custom ".debug_info" (after last) "")
                (func $start
                    unreachable)
                (start $start)
            )
        "#,
    )?;
    let trap = Instance::new(&mut store, &module, &[])
        .err()
        .unwrap()
        .downcast::<Trap>()?;
    assert_eq!(
        trap.to_string(),
        "\
wasm trap: unreachable
wasm backtrace:
    0:   0x1a - <unknown>!start
"
    );
    Ok(())
}

#[test]
#[cfg_attr(all(target_os = "macos", target_arch = "aarch64"), ignore)] // TODO #2808 system libunwind is broken on aarch64
fn hint_with_dwarf_info() -> Result<()> {
    // Skip this test if the env var is already configure, but in CI we're sure
    // to run tests without this env var configured.
    if std::env::var("WASMTIME_BACKTRACE_DETAILS").is_ok() {
        return Ok(());
    }
    let mut store = Store::<()>::default();
    let module = Module::new(
        store.engine(),
        r#"
            (module
                (@custom ".debug_info" (after last) "")
                (func $start
                    unreachable)
                (start $start)
            )
        "#,
    )?;
    let trap = Instance::new(&mut store, &module, &[])
        .err()
        .unwrap()
        .downcast::<Trap>()?;
    assert_eq!(
        trap.to_string(),
        "\
wasm trap: unreachable
wasm backtrace:
    0:   0x1a - <unknown>!start
note: run with `WASMTIME_BACKTRACE_DETAILS=1` environment variable to display more information
"
    );
    Ok(())
}

#[test]
fn multithreaded_traps() -> Result<()> {
    // Compile and run unreachable on a thread, then moves over the whole store to another thread,
    // and make sure traps are still correctly caught after notifying the store of the move.
    let mut store = Store::<()>::default();
    let module = Module::new(
        store.engine(),
        r#"(module (func (export "run") unreachable))"#,
    )?;
    let instance = Instance::new(&mut store, &module, &[])?;

    assert!(instance
        .get_typed_func::<(), (), _>(&mut store, "run")?
        .call(&mut store, ())
        .is_err());

    let handle = std::thread::spawn(move || {
        assert!(instance
            .get_typed_func::<(), (), _>(&mut store, "run")
            .unwrap()
            .call(&mut store, ())
            .is_err());
    });

    handle.join().expect("couldn't join thread");

    Ok(())
}<|MERGE_RESOLUTION|>--- conflicted
+++ resolved
@@ -515,20 +515,11 @@
         &engine,
         wasmtime_wasi::sync::WasiCtxBuilder::new()
             .inherit_stdio()
-<<<<<<< HEAD
-            .build()?,
+            .build(),
     );
     linker.module(&mut store, "", &module)?;
     let run = linker.get_default(&mut store, "")?;
     let trap = run.call(&mut store, &[]).unwrap_err().downcast::<Trap>()?;
-=======
-            .build(),
-    )
-    .add_to_linker(&mut linker)?;
-    linker.module("", &module)?;
-    let run = linker.get_default("")?;
-    let trap = run.call(&[]).unwrap_err().downcast::<Trap>()?;
->>>>>>> 0f5bdc64
 
     let mut found = false;
     for frame in trap.trace() {
