--- conflicted
+++ resolved
@@ -10,17 +10,9 @@
 use std::mem;
 use std::vec::Vec;
 use timing;
-<<<<<<< HEAD
-use std::cmp::Ordering;
-use std::vec::Vec;
-
-// RPO numbers are not first assigned in a contiguous way but as multiples of STRIDE, to leave
-// room for modifications of the dominator tree.
-=======
 
 /// RPO numbers are not first assigned in a contiguous way but as multiples of STRIDE, to leave
 /// room for modifications of the dominator tree.
->>>>>>> b523b69c
 const STRIDE: u32 = 4;
 
 /// Special RPO numbers used during `compute_postorder`.
